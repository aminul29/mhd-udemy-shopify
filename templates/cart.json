/*
 * ------------------------------------------------------------
 * IMPORTANT: The contents of this file are auto-generated.
 *
 * This file may be updated by the Shopify admin theme editor
 * or related systems. Please exercise caution as any changes
 * made to this file may be overwritten.
 * ------------------------------------------------------------
 */
{
<<<<<<< HEAD
    "sections": {
        "template": {
            "type": "template-cart",
            "blocks": {
                "subtotal": {
                    "type": "subtotal"
                },
                "update_button": {
                    "type": "update_button"
                },
                "checkout_button": {
                    "type": "checkout_button"
                }
            },
            "block_order": [
                "subtotal",
                "update_button",
                "checkout_button"
            ]
=======
  "sections": {
    "template": {
      "type": "template-cart",
      "blocks": {
        "checkout-button": {
          "type": "checkout_button",
          "settings": {}
        },
        "subtotal": {
          "type": "subtotal",
          "settings": {}
        },
        "update-button": {
          "type": "update_button",
          "settings": {}
>>>>>>> c124f13c
        }
      },
      "block_order": [
        "checkout-button",
        "subtotal",
        "update-button"
      ],
      "settings": {}
    }
  },
  "order": [
    "template"
  ]
}<|MERGE_RESOLUTION|>--- conflicted
+++ resolved
@@ -8,43 +8,30 @@
  * ------------------------------------------------------------
  */
 {
-<<<<<<< HEAD
-    "sections": {
-        "template": {
-            "type": "template-cart",
-            "blocks": {
-                "subtotal": {
-                    "type": "subtotal"
-                },
-                "update_button": {
-                    "type": "update_button"
-                },
-                "checkout_button": {
-                    "type": "checkout_button"
-                }
-            },
-            "block_order": [
-                "subtotal",
-                "update_button",
-                "checkout_button"
-            ]
-=======
   "sections": {
     "template": {
       "type": "template-cart",
       "blocks": {
         "checkout-button": {
           "type": "checkout_button",
-          "settings": {}
+          "settings": {
+            "button_text": "Proceed to Checkout",
+            "button_style": "primary"
+          }
         },
         "subtotal": {
           "type": "subtotal",
-          "settings": {}
+          "settings": {
+            "show_tax_note": true,
+            "show_shipping_note": true
+          }
         },
         "update-button": {
           "type": "update_button",
-          "settings": {}
->>>>>>> c124f13c
+          "settings": {
+            "button_text": "Update Cart",
+            "show_quantity_selector": true
+          }
         }
       },
       "block_order": [
@@ -52,7 +39,13 @@
         "subtotal",
         "update-button"
       ],
-      "settings": {}
+      "settings": {
+        "cart_type": "page",
+        "show_empty_cart_message": true,
+        "empty_cart_message": "Your cart is currently empty",
+        "show_cart_notes": true,
+        "enable_cart_redirect": false
+      }
     }
   },
   "order": [
